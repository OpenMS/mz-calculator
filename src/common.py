--- conflicted
+++ resolved
@@ -421,7 +421,6 @@
         shutil.rmtree(path)
     path.mkdir(parents=True, exist_ok=True)
 
-<<<<<<< HEAD
 def get_dataframe_mem_useage(df):
     """
     Get the memory usage of a pandas DataFrame in megabytes.
@@ -438,7 +437,6 @@
     memory_usage_mb = memory_usage_bytes / (1024 ** 2)
     return memory_usage_mb
 
-=======
 def tk_directory_dialog(title: str = "Select Directory", parent_dir: str = os.getcwd()):
         """
         Creates a Tkinter directory dialog for selecting a directory.
@@ -485,7 +483,6 @@
     )
     root.destroy()
     return file_path
->>>>>>> b40f0c3c
 
 # General warning/error messages
 WARNINGS = {
