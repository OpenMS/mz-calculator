--- conflicted
+++ resolved
@@ -14,10 +14,7 @@
         }
     },
     "online_deployment": false,
-<<<<<<< HEAD
-    "version": "0.0.0"
-=======
+    "version": "1.0.2"
     "enable_workspaces": true,
     "test": true
->>>>>>> d65c9c96
 }